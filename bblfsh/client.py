import os
import sys

import grpc

# The following two insertions fix the broken pb import paths
sys.path.insert(0, os.path.join(os.path.dirname(__file__),
                                "github/com/bblfsh/sdk/protocol"))
sys.path.insert(0, os.path.dirname(__file__))

class BblfshClient(object):
    """
    Babelfish gRPC client. Currently it is only capable of fetching UASTs.
    """

    def __init__(self, endpoint):
        """
        Initializes a new instance of BblfshClient.

        :param endpoint: The address of the Babelfish server, \
                         for example "0.0.0.0:9432"
        :type endpoint: str
        """
        from bblfsh.github.com.bblfsh.sdk.protocol.generated_pb2_grpc import ProtocolServiceStub

        self._channel = grpc.insecure_channel(endpoint)
        self._stub = ProtocolServiceStub(self._channel)

    def parse(self, filename, language=None, contents=None, timeout=None,
<<<<<<< HEAD
              unicode_errors="ignore"):
=======
            unicode_errors="ignore"):
>>>>>>> 899891ff
        """
        Queries the Babelfish server and receives the UAST response for the specified
        file.

        :param filename: The path to the file. Can be arbitrary if contents \
                         is not None.
        :param language: The programming language of the file. Refer to \
                         https://doc.bblf.sh/languages.html for the list of \
                         currently supported languages. None means autodetect.
        :param contents: The contents of the file. IF None, it is read from \
                         filename.
        :param timeout: The request timeout in seconds.
        :param unicode_errors: This is passed to open() and changes the way \
                               Unicode read errors are handled.
        :type filename: str
        :type language: str
        :type contents: str
        :type timeout: float
        :return: UAST object.
        """
        from bblfsh.github.com.bblfsh.sdk.protocol.generated_pb2 import ParseRequest

        if contents is None:
            with open(filename, errors=unicode_errors) as fin:
                contents = fin.read()
        request = ParseRequest(filename=os.path.basename(filename),
                               content=contents,
                               language=self._scramble_language(language))
<<<<<<< HEAD
        return self._stub.Parse(request, timeout=timeout)

=======
        response = self._stub.Parse(request, timeout=timeout)
        return response
>>>>>>> 899891ff

    @staticmethod
    def _scramble_language(lang):
        if lang is None:
            return None
        lang = lang.lower()
        lang = lang.replace(" ", "-")
        lang = lang.replace("+", "p")
        lang = lang.replace("#", "sharp")
        return lang<|MERGE_RESOLUTION|>--- conflicted
+++ resolved
@@ -27,11 +27,7 @@
         self._stub = ProtocolServiceStub(self._channel)
 
     def parse(self, filename, language=None, contents=None, timeout=None,
-<<<<<<< HEAD
               unicode_errors="ignore"):
-=======
-            unicode_errors="ignore"):
->>>>>>> 899891ff
         """
         Queries the Babelfish server and receives the UAST response for the specified
         file.
@@ -60,13 +56,8 @@
         request = ParseRequest(filename=os.path.basename(filename),
                                content=contents,
                                language=self._scramble_language(language))
-<<<<<<< HEAD
         return self._stub.Parse(request, timeout=timeout)
 
-=======
-        response = self._stub.Parse(request, timeout=timeout)
-        return response
->>>>>>> 899891ff
 
     @staticmethod
     def _scramble_language(lang):
