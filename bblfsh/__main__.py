--- conflicted
+++ resolved
@@ -2,12 +2,6 @@
 import pprint
 import sys
 
-<<<<<<< HEAD
-=======
-import bblfsh
-from bblfsh.pyuast import filter
-
->>>>>>> e8483d90
 from bblfsh.client import BblfshClient
 from bblfsh.launcher import ensure_bblfsh_is_running
 
@@ -32,14 +26,8 @@
     return parser.parse_args()
 
 
-<<<<<<< HEAD
 def run_query(uast, query: str, array: bool) -> None:
     result_iter = uast.filter(query)
-=======
-def run_query(root: bblfsh.Node, query: str, mapn: str, as_array: bool) -> None:
-    result = list(filter(root, query))
->>>>>>> e8483d90
-
     if not result_iter:
         print("Nothing found")
 
